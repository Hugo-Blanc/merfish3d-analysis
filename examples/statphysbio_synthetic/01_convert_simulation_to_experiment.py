"""
Convert statphysbio simulation into a fake acquisition

This is an example on how to convert a statphysbio simulation into a fake 
qi2lab acquisition. The simulation comes as a flat tiff file with all z planes
for red, yellow, blue channels in a given round, then repeat for the next round.

Required user parameters for system dependent variables are at end of script.

Shepherd 2025/08 - update for new BiFISH simulations.
Shepherd 2024/12 - create script based on metadata from Max in statphysbio lab.
"""

from pathlib import Path
from tifffile import imread, imwrite
from merfish3danalysis.utils.dataio import read_metadatafile, write_metadata
from typing import Optional
import numpy as np
import shutil

def convert_simulation(
    root_path: Path,
    output_path: Optional[Path] = None
):
    """Convert statphysbio simulation into a fake acquisition.
    
    Parameters
    ----------
    root_path: Path
        path to simulation
    output_path: Optional[Path]
        path to save fake acquisition. Default = None
    """
 
    # load metadata
    metadata_path = root_path / Path("scan_metadata.csv")
    metadata = read_metadatafile(metadata_path)
    root_name = metadata["root_name"]
    num_rounds = metadata["num_r"]
    num_ch = metadata["num_ch"]
    num_z = metadata["planes per bit"]
    yx_pixel_um = metadata["pixel_size [micron]"]
    z_pixel_um = metadata["axial_step_size [micron]"]
    gain = metadata["mean gain"]
    offset = metadata["mean offset"]
    
    
    # load simulated data
    simulation_data_path = root_path / Path("aligned_1.tiff")
    simulation_data = imread(simulation_data_path)
    print(f"simulation shape: {simulation_data.shape}")
    # reshape simulation to match experimental design
    reshaped_simulation_data = simulation_data.reshape(
        num_rounds,
        num_ch,
        num_z,
        simulation_data.shape[-2],
        simulation_data.shape[-1]
    )
    
    # swap yellow and red channel to match how the microscope acquires data (red, yellow, blue)
    print(f"reshaped simulation: {reshaped_simulation_data.shape}")
    # reshaped_simulation_data[:,[0,1],:,:,:] = reshaped_simulation_data[:,[1,0],:,:,:]
    # reshaped_simulation_data = np.swapaxes(reshaped_simulation_data,1,2)
    print(f"reshaped simulation after swap: {reshaped_simulation_data.shape}")
    
    fake_stage_position_zyx_um = [
        0.0,
        -1*yx_pixel_um*(reshaped_simulation_data.shape[-2]//2),
        -1*yx_pixel_um*(reshaped_simulation_data.shape[-1]//2)
    ]
    fake_tile_id = 0
    simulated_acq_path = root_path / Path("sim_acquisition")
    simulated_acq_path.mkdir(exist_ok=True)
    
    # execute fake experiment. Don't write all metadata to images, just what we need.
    for r_idx in range(num_rounds):
        tile_path = simulated_acq_path / Path("data_r"+str(r_idx+1).zfill(4)+"_tile"+str(fake_tile_id).zfill(4)+"_1")
        tile_path.mkdir(exist_ok=True)
        image_path = tile_path / Path("data_r"+str(r_idx+1).zfill(4)+"_tile"+str(fake_tile_id).zfill(4)+".tif")
        imwrite(
            image_path,
            np.squeeze(reshaped_simulation_data[r_idx,:,:,:]).astype(np.uint16),
            imagej=True,
                resolution=(1 / yx_pixel_um,
                            1 / yx_pixel_um),
                metadata={"axes": "ZCYX", "unit": "um", "spacing": z_pixel_um})
        
        stage_metadata_path = simulated_acq_path / Path("data_r"+str(r_idx+1).zfill(4)+"_tile"+str(fake_tile_id).zfill(4)+"_stage_positions.csv")
        current_stage_data = [{'stage_x': float(fake_stage_position_zyx_um[2]),
                                'stage_y': float(fake_stage_position_zyx_um[1]),
                                'stage_z': float(fake_stage_position_zyx_um[0]),
                                'offset_z': float(0.0),
                                'blue_active': True,
                                'yellow_active': True,
                                'red_active': True}]
        write_metadata(current_stage_data[0], stage_metadata_path)
        
    scan_param_data = [{'root_name': str(root_name),
                        'scan_type': "synthetic",
                        "exp_type" : "3D",
                        'camera' : "simulated",
                        "channels_reversed" : True,
                        'stage_flipped_x' : False,
                        'stage_flipped_y' : False,
                        'image_rotated' : False,
                        'image_flipped_y' : False,
                        'image_flipped_x' : False,
                        'num_t': int(1),
                        'num_r': int(num_rounds),
                        'num_xyz': int(1),
                        'num_z' : int(num_z),
                        'num_ch': int(num_ch),
                        'na' : float(1.35),
                        'ri' : float(1.51),
                        'z_step_um' : float(z_pixel_um),
                        'yx_pixel_um' : float(yx_pixel_um),
                        'binning' : int(1),
                        'gain': float(gain),
                        'offset' : float(offset),
                        'overlap' : float(0.2),
                        'blue_active': True,
                        'yellow_active': True,
                        'red_active': True,
                        'blue_exposure': 200,
                        'yellow_exposure': 200,
                        'red_exposure': 200}]
    scan_metadata_path = simulated_acq_path / Path('scan_metadata.csv')
    write_metadata(scan_param_data[0], scan_metadata_path)
    
    # copy codebook and bit_order files to simulated acquisition folder
    sim_codebook_path = root_path / Path("codebook.csv")
    sim_acq_codebook_path = simulated_acq_path / Path("codebook.csv")
    shutil.copy(sim_codebook_path, sim_acq_codebook_path)
    
    sim_bitorder_path = root_path / Path("bit_order.csv")
    sim_acq_bitorder_path = simulated_acq_path / Path("bit_order.csv")
    shutil.copy(sim_bitorder_path, sim_acq_bitorder_path)
    
if __name__ == "__main__":
<<<<<<< HEAD
    root_path = Path(r"/mnt/d/EQUIPEX/Data/2025012025_statphysbio_simulation/fixed")
=======
    root_path = Path(r"/home/dps/Documents/2025_merfish3d_paper/example_16bit_flat/0.315/")
>>>>>>> 7f989f3a
    convert_simulation(root_path=root_path)<|MERGE_RESOLUTION|>--- conflicted
+++ resolved
@@ -138,9 +138,5 @@
     shutil.copy(sim_bitorder_path, sim_acq_bitorder_path)
     
 if __name__ == "__main__":
-<<<<<<< HEAD
     root_path = Path(r"/mnt/d/EQUIPEX/Data/2025012025_statphysbio_simulation/fixed")
-=======
-    root_path = Path(r"/home/dps/Documents/2025_merfish3d_paper/example_16bit_flat/0.315/")
->>>>>>> 7f989f3a
     convert_simulation(root_path=root_path)