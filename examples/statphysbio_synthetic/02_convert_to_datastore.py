--- conflicted
+++ resolved
@@ -356,11 +356,7 @@
     datastore.datastore_state = datastore_state
 
 if __name__ == "__main__":
-<<<<<<< HEAD
-    root_path = Path(r"/home/hblanc01/Data/sparse_16bit_example/sim_acquisition")
-=======
     root_path = Path(r"/home/hblanc01/Data/fake_cells_16bit_example/sim_acquisition")
->>>>>>> 4425e2f9
     baysor_binary_path = None
     baysor_options_path = None
     julia_threads = 20
