--- conflicted
+++ resolved
@@ -138,10 +138,6 @@
     datastore.datastore_state = datastore_state
     
 if __name__ == "__main__":
-<<<<<<< HEAD
-    root_path = Path(r"/home/hblanc01/Data/sparse_16bit_example/sim_acquisition")
-=======
     root_path = Path(r"/home/hblanc01/Data/fake_cells_16bit_example/sim_acquisition")
->>>>>>> 4425e2f9
     local_register_data(root_path)
     global_register_data(root_path,create_max_proj_tiff=False)