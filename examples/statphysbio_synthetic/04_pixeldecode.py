"""
Decode using qi2lab GPU decoder.

Shepherd 2025/08 - update for new BiFISH simulations.
Shepherd 2024/12 - create script to run on simulation.
"""

from merfish3danalysis.qi2labDataStore import qi2labDataStore
from merfish3danalysis.PixelDecoder import PixelDecoder
from pathlib import Path

def decode_pixels(
    root_path: Path,
    minimum_pixels_per_RNA: int = 9,
    ufish_threshold: float = 0.25,
    magnitude_threshold: float = 1.5,
    fdr_target: float = .05
):
    """Perform pixel decoding.

    Parameters
    ----------
    root_path: Path
        path to experiment
    minimum_pixels_per_RNA : int
        minimum pixels with same barcode ID required to call a spot. Default = 9.
    ufish_threshold : float
        threshold to accept ufish prediction. Default = 0.25
    magnitude_threshold: float
        minimum magnitude across all normalized bits required to accept a spot. Default = 1.5
    fdr_target : float
        false discovery rate (FDR) target. Default = .05
    """

    # initialize datastore
    datastore_path = root_path / Path(r"qi2labdatastore")
    datastore = qi2labDataStore(datastore_path)
    merfish_bits = datastore.num_bits

    # initialize decodor class
    decoder = PixelDecoder(
        datastore=datastore, 
        use_mask=False, 
        merfish_bits=merfish_bits, 
        verbose=1
    )

    decoder.optimize_normalization_by_decoding(
        n_random_tiles=1,
        n_iterations=1,
        magnitude_threshold=magnitude_threshold,
        minimum_pixels=minimum_pixels_per_RNA,
        ufish_threshold=ufish_threshold
    )

    # decoder.decode_one_tile(
    #     tile_idx = 0,
    #     gpu_id=0,
    #     display_results=True,
    #     magnitude_threshold=magnitude_threshold,
    #     minimum_pixels=minimum_pixels_per_RNA,
    #     ufish_threshold=ufish_threshold
    # )
    
    
    """
    if you need to access normalizations, they are class properties that can
    be accessed as follows:
    
    global_background_normalization = datastore.global_background_vector
    global_foreground_normalization = datastore.global_normalization_vector
    
    iterative_background_normalization = datastore.iterative_background_vector
    iterative_foreground_normalization = datastore.iterative_normalization_vector
    
    These are 1xN arrays, where N is the number of bits in the codebook.
    
    To set a vector, you can do as follows. Assume a 16 bit codebook,
    
    datastore.iterative_background_vector = np.zeros(16,dtype=np.float32)
    """
    
    decoder.decode_all_tiles(
        assign_to_cells=False,
        prep_for_baysor=False,
        magnitude_threshold=magnitude_threshold,
        minimum_pixels=minimum_pixels_per_RNA,
        ufish_threshold=ufish_threshold,
        fdr_target=fdr_target
    )
    

if __name__ == "__main__":
<<<<<<< HEAD
    root_path = Path(r"/mnt/d/EQUIPEX/Data/2025012025_statphysbio_simulation/fixed/sim_acquisition")
=======
    root_path = Path(r"/home/dps/Documents/2025_merfish3d_paper/example_16bit_flat/0.315/sim_acquisition")
>>>>>>> 7f989f3a
    decode_pixels(root_path=root_path)<|MERGE_RESOLUTION|>--- conflicted
+++ resolved
@@ -91,9 +91,5 @@
     
 
 if __name__ == "__main__":
-<<<<<<< HEAD
     root_path = Path(r"/mnt/d/EQUIPEX/Data/2025012025_statphysbio_simulation/fixed/sim_acquisition")
-=======
-    root_path = Path(r"/home/dps/Documents/2025_merfish3d_paper/example_16bit_flat/0.315/sim_acquisition")
->>>>>>> 7f989f3a
     decode_pixels(root_path=root_path)