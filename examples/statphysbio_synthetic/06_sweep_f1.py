"""
Sweep through decoding parameters and calculate F1-score using known ground truth.

Shepherd 2025/08 - update for new BiFISH simulations.
Shepherd 2024/12 - create script to run on simulation.
"""

from merfish3danalysis.qi2labDataStore import qi2labDataStore
from merfish3danalysis.PixelDecoder import PixelDecoder, time_stamp
from pathlib import Path
import pandas as pd
from scipy.spatial import cKDTree
import numpy as np
import json
import seaborn as sns
import matplotlib.pyplot as plt
import ast

def calculate_F1_with_radius(
    qi2lab_coords: np.ndarray,
    qi2lab_gene_ids: np.ndarray,
    gt_coords: np.ndarray,
    gt_gene_ids: np.ndarray,
    radius: float
) -> dict:
    """Calculate F1 score based on spatial proximity and gene identity.
    
    Parameters
    ----------
    qi2lab_coords: NDArray
        z,y,x coordinates for found spots in microns. World coordinates.
    qi2lab_gene_ids: NDArray
        matched gene ids for found spots
    gt_coords: NDArray,
        z,y,x, coordinates for ground truth spots in microns. World coordinates.
    gt_gene_ids: NDArray
        match gene ids for ground truth spots
    radius: float
        search radius in 3D
    
    Returns
    -------
    resuts: dict
        results for F1 calculation.
    """
    
    gt_tree = cKDTree(gt_coords)
    
    true_positives = 0
    false_positives = 0
    false_negatives = 0
    
    matched_gt_indices = set() 
    for i, query_coord in enumerate(qi2lab_coords):
        qi2lab_gene_id = qi2lab_gene_ids[i]

        nearby_indices = gt_tree.query_ball_point(query_coord, r=radius)

        if not nearby_indices:
            false_positives += 1
            continue
        
        match_found = False
        for idx in nearby_indices:
            if idx in matched_gt_indices:
                continue
            
            if gt_gene_ids[idx] == qi2lab_gene_id:
                match_found = True
                true_positives += 1
                matched_gt_indices.add(idx)
                break

        if not match_found:
            false_positives += 1

    false_negatives = len(gt_gene_ids) - len(matched_gt_indices)

    precision = true_positives / (true_positives + false_positives) if (true_positives + false_positives) > 0 else 0
    recall = true_positives / (true_positives + false_negatives) if (true_positives + false_negatives) > 0 else 0
    f1 = 2 * precision * recall / (precision + recall) if (precision + recall) > 0 else 0

    return {
        "F1 Score": round(f1,3),
        "Precision": round(precision,3),
        "Recall": round(recall,3),
        "True Positives": true_positives,
        "False Positives": false_positives,
        "False Negatives": false_negatives,
    }

def calculate_F1(
    root_path: Path,
    gt_path: Path,
    search_radius: float
):
    """Calculate F1 using ground truth.

    Parameters
    ----------
    root_path: Path
        path to experiment
    gt_path: Path
        path to ground truth file
    search_radius: float
        search radius for a sphere in microns. Should be 2-3x the z step,
        depending on the amount of low-pass blur applied.
        
    Returns
    -------
    results: dict
        dictionary of results for F1 score calculation 
    """

    # initialize datastore
    datastore_path = root_path / Path(r"qi2labdatastore")
    datastore = qi2labDataStore(datastore_path)
    gene_ids, _ = datastore.load_codebook_parsed()
    decoded_spots = datastore.load_global_filtered_decoded_spots()
    gt_spots = pd.read_csv(gt_path)
    gene_ids = np.array(gene_ids)
        
    # Extract coordinates and gene_ids from analyzed
    qi2lab_coords = decoded_spots[['global_z', 'global_y', 'global_x']].to_numpy()
    qi2lab_gene_ids = decoded_spots['gene_id'].to_numpy()

    test_tile_data = datastore.load_local_corrected_image(tile=0,round=0,return_future=False)


    # Extract coordinates and gene_ids from ground truth
    offset = [
        0, 
        test_tile_data.shape[1]/2*datastore.voxel_size_zyx_um[1],
        test_tile_data.shape[2]/2*datastore.voxel_size_zyx_um[2]
    ]

    gt_coords = gt_spots[['Z', 'X', 'Y']].to_numpy() # note the tranpose, simulation GT is swapped X & Y
    gt_coords_offset = gt_coords + offset
    gt_gene_ids = gene_ids[(gt_spots['Gene_label'].to_numpy(dtype=int)-1)]
    
    results = calculate_F1_with_radius(
        qi2lab_coords,
        qi2lab_gene_ids,
        gt_coords_offset,
        gt_gene_ids,
        search_radius
    )
    
    return results

def decode_pixels(
    root_path: Path, 
    mag_threshold: float, 
    spotiflow_threshold: float, 
):
    """Run pixel decoding with the given parameters.
    
    Parameters
    ----------
    root_path : Path
        The root path of the experiment.
    mag_threshold : float
        The magnitude threshold
    spotiflow_threshold : float
        The spotiflow threshold.
    """

    datastore_path = root_path / Path(r"qi2labdatastore")
    datastore = qi2labDataStore(datastore_path)
    merfish_bits = datastore.num_bits

    decoder = PixelDecoder(
        datastore=datastore,
        use_mask=False,
        merfish_bits=merfish_bits,
        verbose=0
    )

    decoder._global_normalization_vectors()
    decoder.optimize_normalization_by_decoding(
        n_random_tiles=1,
        n_iterations=1,
        minimum_pixels=9,
        spotiflow_threshold=spotiflow_threshold,
        magnitude_threshold=mag_threshold
    )

    decoder.decode_all_tiles(
        assign_to_cells=False,
        prep_for_baysor=False,
        minimum_pixels=9,
        magnitude_threshold=mag_threshold,
        spotiflow_threshold=spotiflow_threshold
    )

def sweep_decode_params(
    root_path: Path,
    gt_path: Path,
<<<<<<< HEAD
    ufish_threshold_range: tuple[float] = (0.1, 0.6),
    ufish_threshold_step: float = 0.05,
=======
    spotiflow_threshold_range: tuple[float] = (0.1, 0.6),
    spotiflow_threshold_step: float = 0.05,
>>>>>>> 4425e2f9
    mag_threshold_range: tuple[float] = (0.5,2.0),
    mag_threshold_step: float = 0.1,
):
    """Sweep through decoding parameters and calculate F1 scores.
    
    Parameters
    ----------
    root_path : Path
        The root path of the experiment.
    gt_path : Path
        The path to the ground truth spots.
    spotiflow_threshold_range : tuple, default [0.05,0.3]
        The range of spotiflow thresholds to sweep through.
    spotiflow_threshold_step : float, default .05
        The step size for the spotiflow threshold sweep
    mag_threshold_range : tuple, default [1.0,2.0]
        The range of minimum magnitude threshold to sweep through.
    mag_threshold_step : float, default 0.05
        The step size for the magnitude threshold.
    """

    mag_values = np.arange(
        mag_threshold_range[0], 
        mag_threshold_range[1], 
        mag_threshold_step, 
        dtype=np.float32
    ).tolist()

    spotiflow_values = np.arange(
        spotiflow_threshold_range[0], 
        spotiflow_threshold_range[1], 
        spotiflow_threshold_step, 
        dtype=np.float32
    ).tolist()

    results = {}
    save_path = root_path / "decode_params_results.json"


    for spotiflow in spotiflow_values:
        for mag in mag_values:
            params = {
                "fdr": .05,
                "min_pixels": 9,
                "mag_thresh": round(mag,2),
                "spotiflow_threshold": round(spotiflow, 2)
            }

            try:
                print(time_stamp(), f"spotiflow threshold: {round(spotiflow,2)}; magnitude threshold: {round(mag,2)}")
                decode_pixels(
                    root_path=root_path,
                    mag_threshold=round(mag,2),
                    spotiflow_threshold=round(spotiflow,2),
                )

                result = calculate_F1(
                    root_path=root_path,
                    gt_path=gt_path,
                    search_radius=0.75
                )
            except Exception as e:
                result = {"error": str(e)}

            results[str(params)] = result
            
            print(result)

            print(result)

            with save_path.open(mode='w', encoding='utf-8') as file:
                json.dump(results, file, indent=2)

def plot_heatmap_f1_sweep(
        root_path: Path, 
        sweep_info: str = ''
    ):
    """Plot result from sweep through decoding parameters and calculated F1 scores.
    
    Parameters
    ----------
    root_path : Path
        The root path of the experiment.
    """
    sns.set_theme()
    
    # load and format json into a pandas Dataframe
    f1_sweep_path = root_path / "decode_params_results.json"
    with open(f1_sweep_path) as f:
        f1_sweep = json.load(f)
    tidy_f1_sweep = {i:ast.literal_eval(key)|value for i, (key,value) in enumerate(list(f1_sweep.items()))}
    df_f1_sweep = pd.DataFrame.from_dict(tidy_f1_sweep, orient="index")

    # Plot and save the results as annotated heatmap
    metrics = ["F1 Score", "Precision", "Recall"]
    for metric in metrics :
        metric_heatmap = (
            df_f1_sweep
            .pivot(index="mag_thresh", columns="spotiflow_threshold", values=metric)
        )
        # Draw a heatmap with the numeric values in each cell
        f, ax = plt.subplots(figsize=(9, 6))
        max_val = metric_heatmap.max().max()
        sns.heatmap(metric_heatmap,mask=metric_heatmap == max_val, annot=True, fmt="n", linewidths=.5, ax=ax, vmin=0, vmax=1, cmap="RdYlGn")
        sns.heatmap(metric_heatmap, mask=metric_heatmap != max_val, annot=True, fmt="n", annot_kws={"weight":'bold'}, linewidths=.5, ax=ax, vmin=0, vmax=1, cmap="RdYlGn", cbar=False)
        fig_name = f"Heatmap of {metric} for f1 sweep {sweep_info}"
        f.suptitle(fig_name)
        f.savefig(root_path / f"{fig_name}.png")

if __name__ == "__main__":
<<<<<<< HEAD
    root_path = Path(r"/home/hblanc01/Data/fake_cells_16bit_example/sim_acquisition_spotiflow_synth_3D_grid_1")
    gt_path = Path(r"/home/hblanc01/Data/fake_cells_16bit_example/GT_spots.csv")
    sweep_decode_params(root_path=root_path, gt_path=gt_path)
=======
    root_path = Path(r"/home/hblanc01/Data/fake_cells_16bit_example/sim_acquisition_ufish")
    gt_path = Path(r"/home/hblanc01/Data/fake_cells_16bit_example/GT_spots.csv")
    run_info = root_path.stem.split("sim_acquisition")[1]
    sweep_decode_params(root_path=root_path, gt_path=gt_path)
    plot_heatmap_f1_sweep(root_path=root_path, sweep_info=run_info)
>>>>>>> 4425e2f9
<|MERGE_RESOLUTION|>--- conflicted
+++ resolved
@@ -196,13 +196,8 @@
 def sweep_decode_params(
     root_path: Path,
     gt_path: Path,
-<<<<<<< HEAD
-    ufish_threshold_range: tuple[float] = (0.1, 0.6),
-    ufish_threshold_step: float = 0.05,
-=======
     spotiflow_threshold_range: tuple[float] = (0.1, 0.6),
     spotiflow_threshold_step: float = 0.05,
->>>>>>> 4425e2f9
     mag_threshold_range: tuple[float] = (0.5,2.0),
     mag_threshold_step: float = 0.1,
 ):
@@ -269,8 +264,6 @@
 
             results[str(params)] = result
             
-            print(result)
-
             print(result)
 
             with save_path.open(mode='w', encoding='utf-8') as file:
@@ -313,14 +306,8 @@
         f.savefig(root_path / f"{fig_name}.png")
 
 if __name__ == "__main__":
-<<<<<<< HEAD
-    root_path = Path(r"/home/hblanc01/Data/fake_cells_16bit_example/sim_acquisition_spotiflow_synth_3D_grid_1")
-    gt_path = Path(r"/home/hblanc01/Data/fake_cells_16bit_example/GT_spots.csv")
-    sweep_decode_params(root_path=root_path, gt_path=gt_path)
-=======
     root_path = Path(r"/home/hblanc01/Data/fake_cells_16bit_example/sim_acquisition_ufish")
     gt_path = Path(r"/home/hblanc01/Data/fake_cells_16bit_example/GT_spots.csv")
     run_info = root_path.stem.split("sim_acquisition")[1]
     sweep_decode_params(root_path=root_path, gt_path=gt_path)
-    plot_heatmap_f1_sweep(root_path=root_path, sweep_info=run_info)
->>>>>>> 4425e2f9
+    plot_heatmap_f1_sweep(root_path=root_path, sweep_info=run_info)