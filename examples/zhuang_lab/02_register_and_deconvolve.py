"""Generate deconvolved data and create "fake" local tile registrations.

In this example, we  bypass the standard "DataRegistration" API because 
the Zhuang MOP data is already registered and warped.

For polyDT data, only round 1 is deconvolved. A rigid xyz transform
consisting of all zeros is added to all tiles & rounds for the polyDT data.

For readout data, all tiles and bits are deconvolved plus u-fish predicted.

Shepherd 2024/08 - rework script to utilized qi2labdatastore object.
"""

from merfish3danalysis.qi2labDataStore import qi2labDataStore
from pathlib import Path
import numpy as np
import gc
from tqdm import tqdm
from tifffile import TiffWriter
from typing import Optional

def local_register_data(root_path: Path):
    """Register each tile across rounds in local coordinates.

    Parameters
    ----------
    root_path: Path
        path to experiment
    """
    from merfish3danalysis.DataRegistration import DataRegistration

    # initialize datastore
    datastore_path = root_path / Path(r"qi2labdatastore")
    datastore = qi2labDataStore(datastore_path)
    
    # initialize registration class
    registration_factory = DataRegistration(
        datastore=datastore,
        bkd_subtract_polyDT=False,
        perform_optical_flow=False, 
<<<<<<< HEAD
        overwrite_registered=False,
        save_all_polyDT_registered=True
=======
        overwrite_registered=True,
        save_all_polyDT_registered=False,
        crop_yx_decon=2048
>>>>>>> a764dd15
    )

    # run local registration across rounds
    registration_factory.register_all_tiles()

    # update datastore state
    datastore_state = datastore.datastore_state
    datastore_state.update({"LocalRegistered": True})
    datastore.datastore_state = datastore_state



def global_register_data(
    root_path : Path, 
    create_max_proj_tiff: Optional[bool] = True
):
    """Register all tiles in first round in global coordinates.

    Parameters
    ----------
    root_path: Path
        path to experiment
    
    create_max_proj_tiff: Optional[bool]
        create max projection tiff in the segmentation/cellpose directory. 
        Default = True
    """

    from multiview_stitcher import spatial_image_utils as si_utils
    from multiview_stitcher import msi_utils, registration, fusion
    import dask.diagnostics
    import dask.array as da

    # initialize datastore
    datastore_path = root_path / Path(r"qi2labdatastore")
    datastore = qi2labDataStore(datastore_path)

    # load tile positions
    for tile_idx, tile_id in enumerate(datastore.tile_ids[0:60]):
        round_id = datastore.round_ids[0]
        tile_position_zyx_um = datastore.load_local_stage_position_zyx_um(
            tile_id, round_id
        )

    # convert local tiles from first round to multiscale spatial images
    msims = []
    for tile_idx, tile_id in enumerate(tqdm(datastore.tile_ids[0:60], desc="tile")):
        round_id = datastore.round_ids[0]

        voxel_zyx_um = datastore.voxel_size_zyx_um

        scale = {"z": voxel_zyx_um[0], "y": voxel_zyx_um[1], "x": voxel_zyx_um[2]}

        tile_position_zyx_um, affine_zyx_px = datastore.load_local_stage_position_zyx_um(
            tile_id, round_id
        )
        
        tile_grid_positions = {
<<<<<<< HEAD
            "z": 0.0, # the data does not contain z positions, so we center at 0.
            "y": np.round(tile_position_zyx_um[0][0], 2),
            "x": np.round(tile_position_zyx_um[0][1], 2),
=======
            "z": 0,
            "y": np.round(tile_position_zyx_um[0], 2),
            "x": np.round(tile_position_zyx_um[1], 2),
>>>>>>> a764dd15
        }

        im_data = datastore.load_local_registered_image(
            tile=tile_id, round=round_id, return_future=False
        )

        sim = si_utils.get_sim_from_array(
            da.expand_dims(im_data, axis=0),
            dims=("c", "z", "y", "x"),
            scale=scale,
            translation=tile_grid_positions,
            affine=affine_zyx_px,
            transform_key="stage_metadata",
        )

        msim = msi_utils.get_msim_from_sim(sim, scale_factors=[])
        msims.append(msim)
        del im_data
        gc.collect()
        
    # perform registration in three steps, from most downsampling to least.
    with dask.config.set(**{"array.slicing.split_large_chunks": False}):
        with dask.diagnostics.ProgressBar():
            _ = registration.register(
                msims,
                reg_channel_index=0,
                transform_key="stage_metadata",
                new_transform_key="affine_registered",
                #pre_registration_pruning_method="keep_axis_aligned",
                registration_binning={"z": 3, "y": 6, "x": 6},
                post_registration_do_quality_filter=True,
            )

    # extract and save transformations into datastore
    for tile_idx, msim in enumerate(msims):
        affine = msi_utils.get_transform_from_msim(
            msim, transform_key="affine_registered"
        ).data.squeeze()
        affine = np.round(affine, 2)
        origin = si_utils.get_origin_from_sim(
            msi_utils.get_sim_from_msim(msim), asarray=True
        )
        spacing = si_utils.get_spacing_from_sim(
            msi_utils.get_sim_from_msim(msim), asarray=True
        )

        datastore.save_global_coord_xforms_um(
            affine_zyx_um=affine,
            origin_zyx_um=origin,
            spacing_zyx_um=spacing,
            tile=tile_idx,
        )

    # perform and save downsampled fusion
    with dask.config.set(**{"array.slicing.split_large_chunks": False}):
        fused_sim = fusion.fuse(
            [msi_utils.get_sim_from_msim(msim, scale="scale0") for msim in msims],
            transform_key="affine_registered",
            output_spacing={
                "z": voxel_zyx_um[0],
                "y": voxel_zyx_um[1] * np.round(voxel_zyx_um[0] / voxel_zyx_um[1], 1),
                "x": voxel_zyx_um[2] * np.round(voxel_zyx_um[0] / voxel_zyx_um[2], 1),
            },
            output_chunksize=512,
            overlap_in_pixels=64,
        )

        fused_msim = msi_utils.get_msim_from_sim(fused_sim, scale_factors=[])
        affine = msi_utils.get_transform_from_msim(
            fused_msim, transform_key="affine_registered"
        ).data.squeeze()
        origin = si_utils.get_origin_from_sim(
            msi_utils.get_sim_from_msim(fused_msim), asarray=True
        )
        spacing = si_utils.get_spacing_from_sim(
            msi_utils.get_sim_from_msim(fused_msim), asarray=True
        )

        del fused_msim

        # if the next step fails, you can try the following code instead
        # it will take longer, but should limit memory usage. You still need
        # enough memory to hold the result in RAM.
        """
        datastore.save_global_fidicual_image(
            fused_image=fused_sim.data.compute(scheduler="single-threaded"),
            affine_zyx_um=affine,
            origin_zyx_um=origin,
            spacing_zyx_um=spacing,
        )
        
        """
        datastore.save_global_fidicual_image(
            fused_image=fused_sim.data.compute(scheduler="threads", num_workers=12),
            affine_zyx_um=affine,
            origin_zyx_um=origin,
            spacing_zyx_um=spacing,
        )

        del fused_sim
        gc.collect()

    # update datastore state
    datastore_state = datastore.datastore_state
    datastore_state.update({"GlobalRegistered": True})
    datastore_state.update({"Fused": True})
    datastore.datastore_state = datastore_state
    
    # write max projection OME-TIFF for cellpose GUI
    if create_max_proj_tiff:
        # load downsampled, fused polyDT image and coordinates 
        polyDT_fused, _, _, spacing_zyx_um = datastore.load_global_fidicual_image(return_future=False)
        
        # create max projection
        polyDT_max_projection = np.max(np.squeeze(polyDT_fused),axis=0)
        del polyDT_fused
        
        filename = 'polyDT_max_projection.ome.tiff'
        cellpose_path = datastore._datastore_path / Path("segmentation") / Path("cellpose")
        cellpose_path.mkdir(exist_ok=True)
        filename_path = datastore._datastore_path / Path("segmentation") / Path("cellpose") / Path(filename)
        with TiffWriter(filename_path, bigtiff=True) as tif:
            metadata={
                'axes': 'YX',
                'SignificantBits': 16,
                'PhysicalSizeX': spacing_zyx_um[2],
                'PhysicalSizeXUnit': 'µm',
                'PhysicalSizeY': spacing_zyx_um[1],
                'PhysicalSizeYUnit': 'µm',
            }
            options = dict(
                compression='zlib',
                compressionargs={'level': 8},
                predictor=True,
                photometric='minisblack',
                resolutionunit='CENTIMETER',
            )
            tif.write(
                polyDT_max_projection,
                resolution=(
                    1e4 / float(spacing_zyx_um[1]),
                    1e4 / float(spacing_zyx_um[2])
                ),
                **options,
                metadata=metadata
            )

if __name__ == "__main__":
<<<<<<< HEAD
    root_path = Path(r"/mnt/e/Data")
    # local_register_data(root_path)
=======
    root_path = Path(r"/media/dps/data/zhuang")
    #local_register_data(root_path)
>>>>>>> a764dd15
    global_register_data(root_path,create_max_proj_tiff=True)<|MERGE_RESOLUTION|>--- conflicted
+++ resolved
@@ -38,14 +38,9 @@
         datastore=datastore,
         bkd_subtract_polyDT=False,
         perform_optical_flow=False, 
-<<<<<<< HEAD
-        overwrite_registered=False,
-        save_all_polyDT_registered=True
-=======
         overwrite_registered=True,
         save_all_polyDT_registered=False,
         crop_yx_decon=2048
->>>>>>> a764dd15
     )
 
     # run local registration across rounds
@@ -104,15 +99,9 @@
         )
         
         tile_grid_positions = {
-<<<<<<< HEAD
-            "z": 0.0, # the data does not contain z positions, so we center at 0.
-            "y": np.round(tile_position_zyx_um[0][0], 2),
-            "x": np.round(tile_position_zyx_um[0][1], 2),
-=======
             "z": 0,
             "y": np.round(tile_position_zyx_um[0], 2),
             "x": np.round(tile_position_zyx_um[1], 2),
->>>>>>> a764dd15
         }
 
         im_data = datastore.load_local_registered_image(
@@ -261,11 +250,6 @@
             )
 
 if __name__ == "__main__":
-<<<<<<< HEAD
     root_path = Path(r"/mnt/e/Data")
     # local_register_data(root_path)
-=======
-    root_path = Path(r"/media/dps/data/zhuang")
-    #local_register_data(root_path)
->>>>>>> a764dd15
     global_register_data(root_path,create_max_proj_tiff=True)