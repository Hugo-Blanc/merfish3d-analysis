--- conflicted
+++ resolved
@@ -180,15 +180,9 @@
 
 def decode_pixels(
     root_path: Path,
-<<<<<<< HEAD
-    minimum_pixels_per_RNA: int = 2,
-    ufish_threshold: float = 0.01,
-    magnitude_threshold: float = (.9, 5.),
-=======
     minimum_pixels_per_RNA: int = 3,
     ufish_threshold: float = 0.25,
     magnitude_threshold: float = (.9,10.),
->>>>>>> 6d6eac3d
 ):
     """Perform pixel decoding.
 
@@ -280,10 +274,6 @@
         display_results=False,
         return_results=True,
         magnitude_threshold=magnitude_threshold,
-<<<<<<< HEAD
-        lowpass_sigma=(0, 0, 0),
-=======
->>>>>>> 6d6eac3d
         minimum_pixels=minimum_pixels_per_RNA,
         use_normalization=True,
         ufish_threshold=ufish_threshold
@@ -311,22 +301,11 @@
         & df_RNA["global_y"].between(y_min, y_max)
     )
     df_RNA_filtered = df_RNA[mask].copy()
-<<<<<<< HEAD
-    # df_RNA_filtered = df_RNA_filtered[~df_RNA_filtered["target_molecule_name"].str.startswith("Blank-")]
-    df_RNA_filtered['global_x'] += affine_xform_um[1][3] - \
-        5*datastore.voxel_size_zyx_um[1]
-    df_RNA_filtered['global_y'] += affine_xform_um[2][3] - \
-        7*datastore.voxel_size_zyx_um[2]
-    # df_RNA_filtered = df_RNA_filtered[df_RNA_filtered["global_z"]>0]
-    merlin_coords = df_RNA_filtered[[
-        'global_z', 'global_x', 'global_y']].to_numpy()
-=======
     #df_RNA_filtered = df_RNA_filtered[~df_RNA_filtered["target_molecule_name"].str.startswith("Blank-")]
     df_RNA_filtered['global_x'] += affine_xform_um[1][3]#- 5*datastore.voxel_size_zyx_um[1]
     df_RNA_filtered['global_y'] += affine_xform_um[2][3]#- 7*datastore.voxel_size_zyx_um[2]
     #df_RNA_filtered = df_RNA_filtered[df_RNA_filtered["global_z"]>0]
     merlin_coords = df_RNA_filtered[['global_z','global_x', 'global_y']].to_numpy()
->>>>>>> 6d6eac3d
     merlin_gene_ids = df_RNA_filtered['target_molecule_name'].to_numpy()
 
     # decoded_spots = datastore.load_local_decoded_spots(tile=tile_idx)
@@ -373,7 +352,6 @@
     #     scale=[1.5,datastore.voxel_size_zyx_um[1],datastore.voxel_size_zyx_um[2]],
     #     translate=(stage_zyx_um[0]+affine_xform_um[1][3],stage_zyx_um[1]+affine_xform_um[2][3])
     # )
-<<<<<<< HEAD
     viewer.add_image(
         fiducial_image,
         scale=[1.5, datastore.voxel_size_zyx_um[1],
@@ -381,13 +359,6 @@
         translate=(stage_zyx_um[0]+affine_xform_um[1][3],
                    stage_zyx_um[1]+affine_xform_um[2][3])
     )
-=======
-    # viewer.add_image(
-    #     polyDT_image,
-    #     scale=[1.5,datastore.voxel_size_zyx_um[1],datastore.voxel_size_zyx_um[2]],
-    #     translate=(stage_zyx_um[0]+affine_xform_um[1][3],stage_zyx_um[1]+affine_xform_um[2][3])
-    # )
->>>>>>> 6d6eac3d
     viewer.add_image(
         mag,
         scale=[1.5, datastore.voxel_size_zyx_um[1],
@@ -402,13 +373,8 @@
         translate=(stage_zyx_um[0]+affine_xform_um[1][3],
                    stage_zyx_um[1]+affine_xform_um[2][3])
     )
-<<<<<<< HEAD
     viewer.add_points(merlin_coords, size=2.0, face_color="cyan")
     viewer.add_points(qi2lab_coords, size=2.0, symbol='s', face_color="orange")
-=======
-    viewer.add_points(merlin_coords,size=0.5,face_color="cyan")
-    viewer.add_points(qi2lab_coords,size=0.5,symbol='s',face_color="orange")
->>>>>>> 6d6eac3d
     viewer.scale_bar.visible = True
     viewer.scale_bar.unit = 'um'
     napari.run()
