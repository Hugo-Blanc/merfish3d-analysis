--- conflicted
+++ resolved
@@ -69,11 +69,7 @@
 
     stderr_buffer = io.StringIO()
     with contextlib.redirect_stderr(stderr_buffer):
-<<<<<<< HEAD
-         # ij_success = False
-=======
         # ij_success = False
->>>>>>> 4425e2f9
         # while not(ij_success):
         #     try:
         #         os.environ.setdefault("CLIJ_OPENCL_ALLOWED_DEVICE_TYPE", "CPU")
@@ -1002,14 +998,7 @@
             _apply_first_polyDT_on_gpu(self,0)
 
         all_rounds = list(self._round_ids[1:])
-        # 1) How many GPUs do we have?
-        if self._num_gpus == 0:
-            raise RuntimeError("No GPUs detected. Cannot run _generate_registrations().")
-        elif self._num_gpus == 1:
-            _apply_polyDT_on_gpu(self, all_rounds, 0)
-        else :
-            # 2) Grab all rounds IDs after round 0 and split into `num_gpus` chunks
-            chunk_size = (len(all_rounds) + self._num_gpus - 1) // self._num_gpus  # ceiling division
+        chunk_size = (len(all_rounds) + self._num_gpus - 1) // self._num_gpus  # ceiling division
 
             # 3) Launch one process per GPU (only as many as needed)
             processes = []
@@ -1034,146 +1023,12 @@
                     else:
                         os.environ["CUDA_VISIBLE_DEVICES"] = old_vis
 
-<<<<<<< HEAD
             # 4) Wait for all GPU‐workers to finish
             for p in processes:
                 p.join()
 
     def _apply_registration_to_bits(self):
-        """Generate ufish + deconvolved, registered readout data and save to datastore."""
-        # for bit_idx, bit_id in enumerate(tqdm(self._bit_ids,desc='bits')):
-=======
-        # 2) Grab all rounds IDs after round 0 and split into `num_gpus` chunks
-        all_rounds = list(self._round_ids[1:])
-        chunk_size = (len(all_rounds) + self._num_gpus - 1) // self._num_gpus  # ceiling division
-
-        # 3) Launch one process per GPU (only as many as needed)
-        processes = []
-        for gpu_id in range(self._num_gpus):
-            start = gpu_id * chunk_size
-            end = min(start + chunk_size, len(all_rounds))
-            if start >= end:
-                break  # no more rounds to assign
->>>>>>> 4425e2f9
-
-        #     r_idx = self._datastore.load_local_round_linker(
-        #         tile=self._tile_id,
-        #         bit=bit_id
-        #     )
-        #     r_idx = r_idx - 1
-            
-        #     psf_idx = self._datastore.load_local_psf_idx(self._tile_id,
-        #             round=self._round_ids[r_idx])
-            
-        #     ex_wavelength_um, em_wavelength_um = self._datastore.load_local_wavelengths_um(
-        #         tile=self._tile_id,
-        #         bit=bit_id
-        #     )
-            
-        #     # # TO DO: hacky fix. Need to come up with a better way.
-        #     # if ex_wavelength_um < 600:
-        #     #     psf_idx = 1
-        #     # else:
-        #     #     psf_idx = 2
-
-        #     test = self._datastore.load_local_registered_image(
-        #         tile=self._tile_id,
-        #         bit=bit_id
-        #     )
-            
-        #     if test is None:
-        #         reg_decon_data_on_disk = False
-        #     else:
-        #         reg_decon_data_on_disk = True
-
-
-<<<<<<< HEAD
-        #     if (not (reg_decon_data_on_disk) or self._overwrite_registered):
-                
-        #         corrected_image = self._datastore.load_local_corrected_image(
-        #             tile=self._tile_id,
-        #             bit=bit_id,
-        #             return_future=False,
-        #         )
-
-        #         decon_image = chunked_cudadecon(
-        #             image=corrected_image,
-        #             psf=self._psfs[psf_idx, :],
-        #             image_voxel_zyx_um=self._datastore.voxel_size_zyx_um,
-        #             psf_voxel_zyx_um=self._datastore.voxel_size_zyx_um,
-        #             wavelength_um=em_wavelength_um,
-        #             na=self._datastore.na,
-        #             ri=self._datastore.ri,
-        #             n_iters=self._decon_iters,
-        #             background=self._decon_background,
-        #         )
-
-
-        #         if r_idx > 0:
-        #             rigid_xform_xyz_um = self._datastore.load_local_rigid_xform_xyz_px(
-        #                 tile=self._tile_id,
-        #                 round=self._round_ids[r_idx],
-        #             )
-        #             shift_xyz = [float(i) for i in rigid_xform_xyz_um]
-        #             xyz_transform = sitk.TranslationTransform(3, shift_xyz)
-
-        #             if self._perform_optical_flow:
-                        
-        #                 of_xform_px, _ = self._datastore.load_coord_of_xform_px(
-        #                     tile=self._tile_id,
-        #                     round=self._round_ids[r_idx],
-        #                     return_future=False
-        #                 )
-
-        #                 of_xform_sitk = sitk.GetImageFromArray(
-        #                     of_xform_px.transpose(1, 2, 3, 0).astype(np.float64),
-        #                     isVector=True,
-        #                 )
-
-        #                 interpolator = sitk.sitkLinear
-        #                 identity_transform = sitk.Transform(3, sitk.sitkIdentity)
-                        
-        #                 optical_flow_sitk = sitk.Resample(
-        #                     of_xform_sitk,
-        #                     sitk.GetImageFromArray(decon_image),
-        #                     identity_transform,
-        #                     interpolator,
-        #                     0,
-        #                     of_xform_sitk.GetPixelID(),
-        #                 )
-        #                 displacement_field = sitk.DisplacementFieldTransform(
-        #                     optical_flow_sitk
-        #                 )
-        #                 del optical_flow_sitk, of_xform_px
-        #                 gc.collect()
-
-        #             decon_image_rigid = apply_transform(
-        #                 decon_image, 
-        #                 decon_image, 
-        #                 xyz_transform
-        #             )
-        #             del decon_image
-
-        #             if self._perform_optical_flow:
-        #                 decon_bit_image_sitk = sitk.Resample(
-        #                     sitk.GetImageFromArray(decon_image_rigid), 
-        #                     displacement_field
-        #                 )
-        #                 del displacement_field
-
-        #                 data_decon_registered = sitk.GetArrayFromImage(
-        #                     decon_bit_image_sitk
-        #                 ).astype(np.float32)
-        #                 del decon_bit_image_sitk
-        #             else:
-        #                 data_decon_registered = decon_image_rigid.copy()
-        #                 del decon_image_rigid
-        #             gc.collect()        
-        
-=======
-    def _apply_registration_to_bits(self):
         """Generate spotiflow + deconvolved, registered readout data and save to datastore."""
->>>>>>> 4425e2f9
         # 1) How many GPUs do we have?
         if self._num_gpus == 0:
             raise RuntimeError("No GPUs detected. Cannot run _apply_registration_to_bits().")
