--- conflicted
+++ resolved
@@ -41,11 +41,7 @@
         datastore=datastore,
         perform_optical_flow=False,
         overwrite_registered=True,
-<<<<<<< HEAD
         save_all_fiducial_registered=False
-=======
-        save_all_polyDT_registered=False,
->>>>>>> 6d6eac3d
     )
 
     # run local registration across rounds
@@ -57,14 +53,7 @@
     datastore.datastore_state = datastore_state
 
 
-<<<<<<< HEAD
-def global_register_data(
-    root_path: Path,
-    create_max_proj_tiff: Optional[bool] = True
-):
-=======
 def global_register_data(root_path: Path, create_max_proj_tiff: Optional[bool] = True):
->>>>>>> 6d6eac3d
     """Register all tiles in first round in global coordinates.
 
     Parameters
@@ -81,22 +70,11 @@
     datastore_path = root_path / Path(r"qi2labdatastore")
     datastore = qi2labDataStore(datastore_path)
 
-<<<<<<< HEAD
-    affine_zyx_px = np.array([
-        [1, 0, 0, 0],
-        [0, 1, 0, 0],
-        [0, 0, 1, 0],
-        [0, 0, 0, 1]
-    ], dtype=np.float32)
-
-    origin = np.asarray([0., 0., 0.], dtype=np.float32)
-=======
     affine_zyx_px = np.array(
         [[1, 0, 0, 0], [0, 1, 0, 0], [0, 0, 1, 0], [0, 0, 0, 1]], dtype=np.float32
     )
 
     origin = np.asarray([0.0, 0.0, 0.0], dtype=np.float32)
->>>>>>> 6d6eac3d
 
     spacing = np.asarray(datastore.voxel_size_zyx_um.copy(), dtype=np.float32)
 
@@ -109,12 +87,8 @@
 
     datastore.save_global_fidicual_image(
         fused_image=datastore.load_local_registered_image(
-<<<<<<< HEAD
-            tile=0, round=0, return_future=False),
-=======
             tile=0, round=0, return_future=False
         ),
->>>>>>> 6d6eac3d
         affine_zyx_um=affine_zyx_px,
         origin_zyx_um=origin,
         spacing_zyx_um=spacing,
@@ -122,7 +96,6 @@
 
     # write max projection OME-TIFF for cellpose GUI
     if create_max_proj_tiff:
-<<<<<<< HEAD
         # load downsampled, fused fiducial image and coordinates
         fiducial_fused, _, _, spacing_zyx_um = datastore.load_global_fidicual_image(
             return_future=False)
@@ -139,42 +112,12 @@
             Path("segmentation") / Path(filename)
         with TiffWriter(filename_path, bigtiff=True) as tif:
             metadata = {
-                'axes': 'YX',
-                'SignificantBits': 16,
-                'PhysicalSizeX': spacing_zyx_um[2],
-                'PhysicalSizeXUnit': 'µm',
-                'PhysicalSizeY': spacing_zyx_um[1],
-                'PhysicalSizeYUnit': 'µm',
-=======
-        # load downsampled, fused polyDT image and coordinates
-        polyDT_fused, _, _, spacing_zyx_um = datastore.load_global_fidicual_image(
-            return_future=False
-        )
-
-        # create max projection
-        polyDT_max_projection = np.max(np.squeeze(polyDT_fused), axis=0)
-        del polyDT_fused
-
-        filename = "polyDT_max_projection.ome.tiff"
-        cellpose_path = (
-            datastore._datastore_path / Path("segmentation") / Path("cellpose")
-        )
-        cellpose_path.mkdir(exist_ok=True)
-        filename_path = (
-            datastore._datastore_path
-            / Path("segmentation")
-            / Path("cellpose")
-            / Path(filename)
-        )
-        with TiffWriter(filename_path, bigtiff=True) as tif:
-            metadata = {
                 "axes": "YX",
                 "SignificantBits": 16,
                 "PhysicalSizeX": spacing_zyx_um[2],
                 "PhysicalSizeXUnit": "µm",
                 "PhysicalSizeY": spacing_zyx_um[1],
                 "PhysicalSizeYUnit": "µm",
->>>>>>> 6d6eac3d
             }
             options = dict(
                 compression="zlib",
@@ -184,16 +127,11 @@
                 resolutionunit="CENTIMETER",
             )
             tif.write(
-<<<<<<< HEAD
                 fiducial_max_projection,
                 resolution=(
                     1e4 / spacing_zyx_um[1],
                     1e4 / spacing_zyx_um[2]
                 ),
-=======
-                polyDT_max_projection,
-                resolution=(1e4 / spacing_zyx_um[1], 1e4 / spacing_zyx_um[2]),
->>>>>>> 6d6eac3d
                 **options,
                 metadata=metadata,
             )
@@ -211,7 +149,5 @@
         r"/home/hblanc01/Data/density_smFISH_flat/Nmols_1500/sim_acquisition"
     )
 
-
-
 if __name__ == "__main__":
     main()