"""
Image processing functions for qi2lab 3D MERFISH.

This module includes various utilities for image processing, such as
downsampling, padding, and chunked GPU-based deconvolution.

History:
---------
- **2024/12**: Refactored repo structure.
- **2024/07**: Added numba-accelerated downsampling, padding helper functions,
               and chunked GPU deconvolution.
"""

import numpy as np
import gc
from numpy.typing import ArrayLike
from numba import njit, prange
import builtins
<<<<<<< HEAD
# from basicpy import BaSiC
from tqdm import tqdm 

=======
>>>>>>> cd634a53

def replace_hot_pixels(
    noise_map: ArrayLike, 
    data: ArrayLike, 
    threshold: float = 375.0
) -> ArrayLike:
    """Replace hot pixels with median values surrounding them.

    Parameters
    ----------
    noise_map: ArrayLike
        darkfield image collected at long exposure time to get hot pixels
    data: ArrayLike
        ND data [broadcast_dim,z,y,x]

    Returns
    -------
    data: ArrayLike
        hotpixel corrected data
    """

    # GPU
    import cupy as cp  # type: ignore
    from cupyx.scipy import ndimage  # type: ignore

    data = cp.asarray(data, dtype=cp.float32)
    noise_map = cp.asarray(noise_map, dtype=cp.float32)

    # threshold darkfield_image to generate bad pixel matrix
    hot_pixels = cp.squeeze(cp.asarray(noise_map))
    hot_pixels[hot_pixels <= threshold] = 0
    hot_pixels[hot_pixels > threshold] = 1
    hot_pixels = hot_pixels.astype(cp.float32)
    inverted_hot_pixels = cp.ones_like(hot_pixels) - hot_pixels.copy()

    data = cp.asarray(data, dtype=cp.float32)
    for z_idx in range(data.shape[0]):
        median = ndimage.median_filter(data[z_idx, :, :], size=3)
        data[z_idx, :] = inverted_hot_pixels * data[z_idx, :] + hot_pixels * median

    data[data < 0] = 0

    data = cp.asnumpy(data).astype(np.uint16)
    gc.collect()
    cp.cuda.Stream.null.synchronize()
    cp.get_default_memory_pool().free_all_blocks()
    cp.get_default_pinned_memory_pool().free_all_blocks()

    return data

# def estimate_shading(
#     images: list[ArrayLike]
# ) -> ArrayLike:
#     """Estimate shading using stack of images and BaSiCPy.
    
#     Parameters
#     ----------
#     images: ArrayLike
#         4D image stack [p,z,y,x]
        
<<<<<<< HEAD
#     Returns
#     -------
#     shading_image: ArrayLike
#         estimated shading image
#     """

#     # GPU

#     import cupy as cp  # type: ignore
#     from cupyx.scipy import ndimage  # type: ignore

#     maxz_images = []
#     for image in images:
#         maxz_images.append(cp.squeeze(cp.max(image.result(),axis=0)))    

#     maxz_images = cp.asnumpy(maxz_images).astype(np.uint16)
#     gc.collect()
#     cp.cuda.Stream.null.synchronize()
#     cp.get_default_memory_pool().free_all_blocks()
#     cp.get_default_pinned_memory_pool().free_all_blocks()

#     original_print = builtins.print
#     builtins.print = no_op
#     basic = BaSiC(get_darkfield=False)
#     basic.autotune(maxz_images[:])
#     basic.fit(maxz_images[:])
#     builtins.print = original_print
#     shading_correction = basic.flatfield.astype(np.float32) / np.max(basic.flatfield.astype(np.float32),axis=(0,1))
=======
    Returns
    -------
    shading_image: ArrayLike
        estimated shading image
    """

    # GPU

    import cupy as cp  # type: ignore
    from cupyx.scipy import ndimage  # type: ignore
    from basicpy import BaSiC # type: ignore

    maxz_images = []
    for image in images:
        maxz_images.append(cp.squeeze(cp.max(image.result(),axis=0)))    

    maxz_images = cp.asnumpy(maxz_images).astype(np.uint16)
    gc.collect()
    cp.cuda.Stream.null.synchronize()
    cp.get_default_memory_pool().free_all_blocks()
    cp.get_default_pinned_memory_pool().free_all_blocks()

    original_print = builtins.print
    builtins.print = no_op
    basic = BaSiC(get_darkfield=False)
    basic.autotune(maxz_images[:])
    basic.fit(maxz_images[:])
    builtins.print = original_print
    shading_correction = basic.flatfield.astype(np.float32) / np.max(basic.flatfield.astype(np.float32),axis=(0,1))
>>>>>>> cd634a53
    
#     del basic
#     gc.collect()

#     cp.cuda.Stream.null.synchronize()
#     cp.get_default_memory_pool().free_all_blocks()
#     cp.get_default_pinned_memory_pool().free_all_blocks()
    
#     return shading_correction

def downsample_image_anisotropic(image: ArrayLike, level: tuple[int,int,int] = (2,6,6)) -> ArrayLike:
    """Numba accelerated anisotropic downsampling

    Parameters
    ----------
    image: ArrayLike
        3D image to be downsampled
    level: tuple[int,int,int], default=(2,6,6)
        anisotropic downsampling level

    Returns
    -------
    downsampled_image: ArrayLike
        downsampled 3D image
    """

    downsampled_image = downsample_axis(
        downsample_axis(downsample_axis(image, level[0], 0), level[1], 1), level[2], 2
    )

    return downsampled_image


@njit(parallel=True)
def downsample_axis(
    image: ArrayLike, 
    level: int = 2, 
    axis: int = 0
) -> ArrayLike:
    """Numba accelerated downsampling for 3D images along a specified axis.

    Parameters
    ----------
    image: ArrayLike
        3D image to be downsampled.
    level: int
        Amount of downsampling.
    axis: int
        Axis along which to downsample (0, 1, or 2).

    Returns
    -------
    downsampled_image: ArrayLike
        3D downsampled image.

    """
    if axis == 0:
        new_length = image.shape[0] // level + (1 if image.shape[0] % level != 0 else 0)
        downsampled_image = np.zeros(
            (new_length, image.shape[1], image.shape[2]), dtype=image.dtype
        )

        for y in prange(image.shape[1]):
            for x in range(image.shape[2]):
                for z in range(new_length):
                    sum_value = 0.0
                    count = 0
                    for j in range(level):
                        original_index = z * level + j
                        if original_index < image.shape[0]:
                            sum_value += image[original_index, y, x]
                            count += 1
                    if count > 0:
                        downsampled_image[z, y, x] = sum_value / count

    elif axis == 1:
        new_length = image.shape[1] // level + (1 if image.shape[1] % level != 0 else 0)
        downsampled_image = np.zeros(
            (image.shape[0], new_length, image.shape[2]), dtype=image.dtype
        )

        for z in prange(image.shape[0]):
            for x in range(image.shape[2]):
                for y in range(new_length):
                    sum_value = 0.0
                    count = 0
                    for j in range(level):
                        original_index = y * level + j
                        if original_index < image.shape[1]:
                            sum_value += image[z, original_index, x]
                            count += 1
                    if count > 0:
                        downsampled_image[z, y, x] = sum_value / count

    elif axis == 2:
        new_length = image.shape[2] // level + (1 if image.shape[2] % level != 0 else 0)
        downsampled_image = np.zeros(
            (image.shape[0], image.shape[1], new_length), dtype=image.dtype
        )

        for z in prange(image.shape[0]):
            for y in range(image.shape[1]):
                for x in range(new_length):
                    sum_value = 0.0
                    count = 0
                    for j in range(level):
                        original_index = x * level + j
                        if original_index < image.shape[2]:
                            sum_value += image[z, y, original_index]
                            count += 1
                    if count > 0:
                        downsampled_image[z, y, x] = sum_value / count

    return downsampled_image

def no_op(*args, **kwargs):
    """Function to monkey patch print to suppress output.
    
    Parameters
    ----------
    args: Any
        positional arguments
    kwargs: Any
        keyword arguments
    """
    
    pass<|MERGE_RESOLUTION|>--- conflicted
+++ resolved
@@ -16,16 +16,11 @@
 from numpy.typing import ArrayLike
 from numba import njit, prange
 import builtins
-<<<<<<< HEAD
-# from basicpy import BaSiC
-from tqdm import tqdm 
-
-=======
->>>>>>> cd634a53
+
 
 def replace_hot_pixels(
-    noise_map: ArrayLike, 
-    data: ArrayLike, 
+    noise_map: ArrayLike,
+    data: ArrayLike,
     threshold: float = 375.0
 ) -> ArrayLike:
     """Replace hot pixels with median values surrounding them.
@@ -60,7 +55,8 @@
     data = cp.asarray(data, dtype=cp.float32)
     for z_idx in range(data.shape[0]):
         median = ndimage.median_filter(data[z_idx, :, :], size=3)
-        data[z_idx, :] = inverted_hot_pixels * data[z_idx, :] + hot_pixels * median
+        data[z_idx, :] = inverted_hot_pixels * \
+            data[z_idx, :] + hot_pixels * median
 
     data[data < 0] = 0
 
@@ -76,13 +72,12 @@
 #     images: list[ArrayLike]
 # ) -> ArrayLike:
 #     """Estimate shading using stack of images and BaSiCPy.
-    
+
 #     Parameters
 #     ----------
 #     images: ArrayLike
 #         4D image stack [p,z,y,x]
-        
-<<<<<<< HEAD
+
 #     Returns
 #     -------
 #     shading_image: ArrayLike
@@ -91,12 +86,13 @@
 
 #     # GPU
 
-#     import cupy as cp  # type: ignore
-#     from cupyx.scipy import ndimage  # type: ignore
+    import cupy as cp  # type: ignore
+    from cupyx.scipy import ndimage  # type: ignore
+    from basicpy import BaSiC  # type: ignore
 
 #     maxz_images = []
 #     for image in images:
-#         maxz_images.append(cp.squeeze(cp.max(image.result(),axis=0)))    
+#         maxz_images.append(cp.squeeze(cp.max(image.result(),axis=0)))
 
 #     maxz_images = cp.asnumpy(maxz_images).astype(np.uint16)
 #     gc.collect()
@@ -111,48 +107,18 @@
 #     basic.fit(maxz_images[:])
 #     builtins.print = original_print
 #     shading_correction = basic.flatfield.astype(np.float32) / np.max(basic.flatfield.astype(np.float32),axis=(0,1))
-=======
-    Returns
-    -------
-    shading_image: ArrayLike
-        estimated shading image
-    """
-
-    # GPU
-
-    import cupy as cp  # type: ignore
-    from cupyx.scipy import ndimage  # type: ignore
-    from basicpy import BaSiC # type: ignore
-
-    maxz_images = []
-    for image in images:
-        maxz_images.append(cp.squeeze(cp.max(image.result(),axis=0)))    
-
-    maxz_images = cp.asnumpy(maxz_images).astype(np.uint16)
-    gc.collect()
-    cp.cuda.Stream.null.synchronize()
-    cp.get_default_memory_pool().free_all_blocks()
-    cp.get_default_pinned_memory_pool().free_all_blocks()
-
-    original_print = builtins.print
-    builtins.print = no_op
-    basic = BaSiC(get_darkfield=False)
-    basic.autotune(maxz_images[:])
-    basic.fit(maxz_images[:])
-    builtins.print = original_print
-    shading_correction = basic.flatfield.astype(np.float32) / np.max(basic.flatfield.astype(np.float32),axis=(0,1))
->>>>>>> cd634a53
-    
+
 #     del basic
 #     gc.collect()
 
 #     cp.cuda.Stream.null.synchronize()
 #     cp.get_default_memory_pool().free_all_blocks()
 #     cp.get_default_pinned_memory_pool().free_all_blocks()
-    
+
 #     return shading_correction
 
-def downsample_image_anisotropic(image: ArrayLike, level: tuple[int,int,int] = (2,6,6)) -> ArrayLike:
+
+def downsample_image_anisotropic(image: ArrayLike, level: tuple[int, int, int] = (2, 6, 6)) -> ArrayLike:
     """Numba accelerated anisotropic downsampling
 
     Parameters
@@ -169,7 +135,8 @@
     """
 
     downsampled_image = downsample_axis(
-        downsample_axis(downsample_axis(image, level[0], 0), level[1], 1), level[2], 2
+        downsample_axis(downsample_axis(
+            image, level[0], 0), level[1], 1), level[2], 2
     )
 
     return downsampled_image
@@ -177,8 +144,8 @@
 
 @njit(parallel=True)
 def downsample_axis(
-    image: ArrayLike, 
-    level: int = 2, 
+    image: ArrayLike,
+    level: int = 2,
     axis: int = 0
 ) -> ArrayLike:
     """Numba accelerated downsampling for 3D images along a specified axis.
@@ -199,7 +166,8 @@
 
     """
     if axis == 0:
-        new_length = image.shape[0] // level + (1 if image.shape[0] % level != 0 else 0)
+        new_length = image.shape[0] // level + \
+            (1 if image.shape[0] % level != 0 else 0)
         downsampled_image = np.zeros(
             (new_length, image.shape[1], image.shape[2]), dtype=image.dtype
         )
@@ -218,7 +186,8 @@
                         downsampled_image[z, y, x] = sum_value / count
 
     elif axis == 1:
-        new_length = image.shape[1] // level + (1 if image.shape[1] % level != 0 else 0)
+        new_length = image.shape[1] // level + \
+            (1 if image.shape[1] % level != 0 else 0)
         downsampled_image = np.zeros(
             (image.shape[0], new_length, image.shape[2]), dtype=image.dtype
         )
@@ -237,7 +206,8 @@
                         downsampled_image[z, y, x] = sum_value / count
 
     elif axis == 2:
-        new_length = image.shape[2] // level + (1 if image.shape[2] % level != 0 else 0)
+        new_length = image.shape[2] // level + \
+            (1 if image.shape[2] % level != 0 else 0)
         downsampled_image = np.zeros(
             (image.shape[0], image.shape[1], new_length), dtype=image.dtype
         )
@@ -257,9 +227,10 @@
 
     return downsampled_image
 
+
 def no_op(*args, **kwargs):
     """Function to monkey patch print to suppress output.
-    
+
     Parameters
     ----------
     args: Any
@@ -267,5 +238,5 @@
     kwargs: Any
         keyword arguments
     """
-    
+
     pass